--- conflicted
+++ resolved
@@ -23,15 +23,12 @@
   - docker run --detach --name mysite -p 8000:8000 mysite && sleep 5
   # Simple check to see if the site is up
   - curl -fsL http://localhost:8000/admin | fgrep '<title>Log in | Django site admin</title>'
-<<<<<<< HEAD
+  # Check that we can get a static file served by Nginx
+  - curl -fsL http://localhost:8000/static/admin/css/base.css | fgrep 'DJANGO Admin styles'
   # Check that the caching header is set for a hashed file
   - "curl -fsI http://localhost:8000/static/admin/img/search.7cf54ff789c6.svg | fgrep 'Cache-Control: max-age=315360000'"
   # Check that the caching header is *not* set for a file that isn't hashed
   - curl -fsI http://localhost:8000/static/admin/img/search.svg | fgrep -v 'Cache-Control'
-=======
-  # Check that we can get a static file served by Nginx
-  - curl -fsL http://localhost:8000/static/admin/css/base.css | fgrep 'DJANGO Admin styles'
->>>>>>> cb67ae89
   - docker stop mysite
 
 after_script:
