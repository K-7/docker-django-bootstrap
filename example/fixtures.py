--- conflicted
+++ resolved
@@ -1,8 +1,5 @@
-<<<<<<< HEAD
+import os
 import time
-=======
-import os
->>>>>>> 0c87f996
 
 import pytest
 
@@ -38,79 +35,19 @@
     def exec_find(self, params):
         return output_lines(self.inner().exec_run(['find'] + params))
 
-<<<<<<< HEAD
-
-def create_django_bootstrap_container(
-        request, name, wait_lines, command=None, single_container=False,
-        publish_port=True, other_fixtures=()):
-    pods = request.getfixturevalue('pods')
-    # FIXME: there are probably better ways to skip these tests
-    if pods:
-        if request.fixturename in ['web_only_container', 'single_container']:
-            pytest.skip()
-    else:
-        if request.fixturename == 'gunicorn_container':
-            pytest.skip()
-
-    for fix in other_fixtures:
-        request.getfixturevalue(fix)
-    image = request.getfixturevalue('django_bootstrap_image')
-
-    # FIXME: Get these URLs in a better way.
-    database_url = PostgreSQLContainer().database_url()
-    celery_broker_url = RabbitMQContainer(vhost='/mysite').broker_url()
-    kwargs = {
-        'command': command,
-        'environment': {
-            'SECRET_KEY': 'secret',
-            'ALLOWED_HOSTS': 'localhost,127.0.0.1,0.0.0.0',
-            'DATABASE_URL': database_url,
-            'CELERY_BROKER_URL': celery_broker_url,
-        },
-    }
-    if single_container:
-        kwargs['environment'].update({
-            'CELERY_WORKER': '1',
-            'CELERY_BEAT': '1',
-        })
-    if publish_port:
-        kwargs['ports'] = {'8000/tcp': ('127.0.0.1',)}
-    if pods:
-        static_volume = request.getfixturevalue('static_volume')
-        media_volume = request.getfixturevalue('media_volume')
-        gunicorn_volume = request.getfixturevalue('gunicorn_volume')
-        kwargs['volumes'] = {
-            static_volume.id: {'bind': '/app/static', 'mode': 'rw'},
-            media_volume.id: {'bind': '/app/media', 'mode': 'rw'},
-            gunicorn_volume.id: {'bind': '/var/run/gunicorn', 'mode': 'rw'},
-        }
-
-    return DjangoBootstrapContainer(name, image, wait_lines, kwargs)
-
-
-def container_factory_fixture(factory, name, kwargs, scope='function'):
-    @pytest.fixture(name=name, scope=scope)
-    def raw_fixture(request, docker_helper):
-        container = factory(request, **kwargs)
-        container.create_and_start(docker_helper)
-        yield container
-        container.stop_and_remove(docker_helper)
-
-    return raw_fixture
-
-
-def make_app_container(
-        name, container_name, other_fixtures, wait_lines, command=None,
-        single_container=False, publish_port=True):
-    return container_factory_fixture(
-        create_django_bootstrap_container, name, kwargs={
-            'name': container_name,
-            'wait_lines': wait_lines,
-=======
     @classmethod
     def for_fixture(
             cls, request, name, wait_lines, command=None, env_extra={},
             publish_port=True, wait_timeout=None):
+        pods = request.getfixturevalue('pods')
+        # FIXME: there are probably better ways to skip these tests
+        if pods:
+            if request.fixturename in [
+                    'web_only_container', 'single_container']:
+                pytest.skip()
+        else:
+            if request.fixturename == 'gunicorn_container':
+                pytest.skip()
         docker_helper = request.getfixturevalue('docker_helper')
         amqp_container = request.getfixturevalue('amqp_container')
         db_container = request.getfixturevalue('db_container')
@@ -122,12 +59,21 @@
         }
         env.update(env_extra)
         kwargs = {
->>>>>>> 0c87f996
             'command': command,
             'environment': env,
         }
         if publish_port:
             kwargs['ports'] = {'8000/tcp': ('127.0.0.1',)}
+        if pods:
+            static_volume = request.getfixturevalue('static_volume')
+            media_volume = request.getfixturevalue('media_volume')
+            gunicorn_volume = request.getfixturevalue('gunicorn_volume')
+            kwargs['volumes'] = {
+                static_volume.id: {'bind': '/app/static', 'mode': 'rw'},
+                media_volume.id: {'bind': '/app/media', 'mode': 'rw'},
+                gunicorn_volume.id: {
+                    'bind': '/var/run/gunicorn', 'mode': 'rw'},
+            }
 
         return cls(
             name, DDB_IMAGE, wait_lines, wait_timeout, kwargs,
@@ -156,16 +102,8 @@
     'worker_only_container', 'worker', [r'celery@\w+ ready'],
     command=['celery', 'worker'], publish_port=False)
 
-<<<<<<< HEAD
-gunicorn_container = make_app_container(
-    'gunicorn_container', 'web', ['db_container', 'amqp_container'],
-    [r'Booting worker'], publish_port=False)
-
-worker_only_container = make_app_container(
-    'worker_only_container', 'worker', ['amqp_container'],
-    [r'celery@\w+ ready'], command=['celery', 'worker'], publish_port=False)
-=======
->>>>>>> 0c87f996
+gunicorn_container = DjangoBootstrapContainer.make_fixture(
+    'gunicorn_container', 'web', [r'Booting worker'], publish_port=False)
 
 beat_only_container = DjangoBootstrapContainer.make_fixture(
     'beat_only_container', 'beat', [r'beat: Starting\.\.\.'],
@@ -190,7 +128,6 @@
     'beat_container', ['single_container', 'beat_only_container'])
 
 
-<<<<<<< HEAD
 def volume_fixture(volume, name, scope='function'):
     @pytest.fixture(name=name, scope=scope)
     def fixture(docker_helper):
@@ -206,7 +143,7 @@
 gunicorn_volume = volume_fixture('gunicorn', 'gunicorn_volume')
 
 
-class NginxContainer(ContainerBase):
+class NginxContainer(ContainerDefinition):
     def __init__(
             self, name, image, static_volume, media_volume, gunicorn_volume):
         super().__init__(name, image)
@@ -287,11 +224,4 @@
     'web_only_container',
     'worker_container',
     'worker_only_container',
-]
-=======
-__all__ = [
-    'raw_db_container', 'db_container', 'raw_amqp_container',
-    'amqp_container', 'single_container', 'web_only_container',
-    'worker_only_container', 'beat_only_container', 'web_container',
-    'worker_container', 'beat_container']
->>>>>>> 0c87f996
+]