from setuptools import setup

setup(
    name="mysite",
    version="0.1",
    author='Praekelt Foundation',
    author_email='dev@praekeltfoundation.org',
    install_requires=[
<<<<<<< HEAD
        'Django >=1.10,<1.11'
=======
        'celery',
        'Django'
>>>>>>> e0103da8
    ],
)<|MERGE_RESOLUTION|>--- conflicted
+++ resolved
@@ -6,11 +6,7 @@
     author='Praekelt Foundation',
     author_email='dev@praekeltfoundation.org',
     install_requires=[
-<<<<<<< HEAD
+        'celery',
         'Django >=1.10,<1.11'
-=======
-        'celery',
-        'Django'
->>>>>>> e0103da8
     ],
 )