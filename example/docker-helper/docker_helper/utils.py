--- conflicted
+++ resolved
@@ -7,35 +7,12 @@
     return '{}_{}'.format(namespace, name)
 
 
-<<<<<<< HEAD
-def _quit_function(fn_name):
-    # https://stackoverflow.com/a/31667005
-    print('{} took too long'.format(fn_name), file=sys.stderr)
-    sys.stderr.flush()  # Python 3 stderr is likely buffered.
-    # FIXME: Interrupting the main thread is hacky
-    thread.interrupt_main()  # raises KeyboardInterrupt
+def _last_few_log_lines(container, max_lines=100):
+    logs = container.logs(tail=max_lines).decode('utf-8')
+    return '\nLast few log lines:\n{}'.format(logs)
 
 
-def exit_after(timeout):
-    """
-    Use as decorator to exit process if function takes longer than s seconds
-    https://stackoverflow.com/a/31667005
-    """
-    def outer(fn):
-        def inner(*args, **kwargs):
-            timer = threading.Timer(
-                timeout, _quit_function, args=[fn.__name__])
-            timer.start()
-            try:
-                result = fn(*args, **kwargs)
-            finally:
-                timer.cancel()
-            return result
-        return inner
-    return outer
-
-
-def log_lines_after(container, skip):
+def _log_lines_after(container, skip):
     """
     A wrapper around container.logs(stream=True) that skips some number of
     lines before returning output.
@@ -48,24 +25,12 @@
             yield line
 
 
-@exit_after(10)
-def wait_for_log_line(container, pattern, skip=0):
-    for line in log_lines_after(container, skip=skip):
-        line = line.decode('utf-8').rstrip()  # Drop the trailing newline
-        if re.search(pattern, line):
-            return line
-=======
-def _last_few_log_lines(container, max_lines=100):
-    logs = container.logs(tail=max_lines).decode('utf-8')
-    return '\nLast few log lines:\n{}'.format(logs)
-
-
-def wait_for_log_line(container, pattern, timeout=10):
+def wait_for_log_line(container, pattern, timeout=10, skip=0):
     try:
         # stopit.ThreadingTimeout doesn't seem to work but a Unix-only
         # solution should be fine for now :-/
         with SignalTimeout(timeout):
-            for line in container.logs(stream=True):
+            for line in _log_lines_after(container, skip):
                 # Drop the trailing newline
                 line = line.decode('utf-8').rstrip()
                 if re.search(pattern, line):
@@ -77,7 +42,6 @@
 
     raise RuntimeError('Log pattern {!r} not found in logs.{}'.format(
         pattern, _last_few_log_lines(container)))
->>>>>>> 53c545c7
 
 
 def output_lines(raw_output, encoding='utf-8'):
