--- conflicted
+++ resolved
@@ -78,27 +78,6 @@
 
         return container
 
-<<<<<<< HEAD
-    def start_container(self, container, log_line_pattern, skip=0):
-        log.info("Starting container '{}'...".format(container.name))
-        container.start()
-        log.debug(wait_for_log_line(container, log_line_pattern, skip=skip))
-        container.reload()
-        log.debug("Container status: '{}'".format(container.status))
-        assert container.status == 'running'
-
-    def stop_container(self, container, stop_timeout=5):
-        log.info("Stopping container '{}'...".format(container.name))
-        container.stop(timeout=stop_timeout)
-
-    def restart_container(self, container, log_line_pattern, stop_timeout=5):
-        log.info("Restarting container '{}'...".format(container.name))
-        self.stop_container(container, stop_timeout=stop_timeout)
-        skip = len(container.logs().splitlines())
-        self.start_container(container, log_line_pattern, skip=skip)
-
-    def remove_container(self, container, remove_force=True):
-=======
     def container_status(self, container):
         container.reload()
         log.debug("Container '{}' has status '{}'".format(
@@ -115,8 +94,13 @@
         container.stop(timeout=timeout)
         assert self.container_status(container) != 'running'
 
+    def restart_container(self, container, log_line_pattern, stop_timeout=5):
+        log.info("Restarting container '{}'...".format(container.name))
+        self.stop_container(container, stop_timeout=stop_timeout)
+        skip = len(container.logs().splitlines())
+        self.start_container(container, log_line_pattern, skip=skip)
+
     def remove_container(self, container, force=True):
->>>>>>> 53c545c7
         log.info("Removing container '{}'...".format(container.name))
         container.remove(force=force)
 
@@ -126,11 +110,6 @@
             self, container, stop_timeout=5, remove_force=True):
         self.stop_container(container, timeout=stop_timeout)
         self.remove_container(container, force=remove_force)
-
-    def stop_and_remove_container(
-            self, container, stop_timeout=5, remove_force=True):
-        self.stop_container(container, stop_timeout=stop_timeout)
-        self.remove_container(container, remove_force=remove_force)
 
     def pull_image_if_not_found(self, image):
         try:
