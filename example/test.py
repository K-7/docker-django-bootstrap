#!/usr/bin/env python3
import json
import logging
import os
import re
import sys
import time
from datetime import datetime, timedelta, timezone

import iso8601
import pytest
import requests
from testtools.assertions import assert_that
from testtools.matchers import (
    AfterPreprocessing as After, Contains, Equals, GreaterThan, HasLength,
    LessThan, MatchesAll, MatchesAny, MatchesDict, MatchesListwise,
    MatchesRegex, MatchesSetwise, Not)

from docker_helper import (
    DockerHelper, list_container_processes, output_lines, wait_for_log_line)

logging.basicConfig(stream=sys.stderr)
logging.getLogger('docker_helper.helper').setLevel(logging.DEBUG)

POSTGRES_IMAGE = 'postgres:9.6-alpine'
POSTGRES_PARAMS = {
    'service': 'db',
    'db': 'mysite',
    'user': 'mysite',
    'password': 'secret',
}
RABBITMQ_IMAGE = 'rabbitmq:3.6-alpine'
RABBITMQ_PARAMS = {
    'service': 'amqp',
    'vhost': '/mysite',
    'user': 'mysite',
    'password': 'secret',
}
DJANGO_BOOTSTRAP_IMAGE = os.environ.get('DJANGO_BOOTSTRAP_IMAGE', 'mysite:py3')
DATABASE_URL = (
    'postgres://{user}:{password}@{service}/{db}'.format(**POSTGRES_PARAMS))
BROKER_URL = (
    'amqp://{user}:{password}@{service}/{vhost}'.format(**RABBITMQ_PARAMS))


def bool_environ(key):
    value = os.environ.get(key)
    return value is not None and value.lower() in ['1', 'yes', 'y', 'true']


SINGLE_CONTAINER = bool_environ('SINGLE_CONTAINER')
skipif_single_container_tests = pytest.mark.skipif(
    SINGLE_CONTAINER, reason='running single-container tests')
skipif_multi_container_tests = pytest.mark.skipif(
    not SINGLE_CONTAINER, reason='running multi-container tests')


@pytest.fixture(scope='module')
def docker_helper():
    docker_helper = DockerHelper()
    docker_helper.setup()
    yield docker_helper
    docker_helper.teardown()


@pytest.fixture(scope='module')
def raw_db_container(docker_helper):
    docker_helper.pull_image_if_not_found(POSTGRES_IMAGE)

    container = docker_helper.create_container(
        POSTGRES_PARAMS['service'], POSTGRES_IMAGE, environment={
            'POSTGRES_USER': POSTGRES_PARAMS['user'],
            'POSTGRES_PASSWORD': POSTGRES_PARAMS['password'],
<<<<<<< HEAD
        },
        tmpfs={'/var/lib/postgresql/data': 'uid=70,gid=70'})
    docker_helper.start_container(
        container,
        r'database system is ready to accept connections')
=======
        })
    docker_helper.start_container(container)
    wait_for_log_line(
        container, r'database system is ready to accept connections')
>>>>>>> 53c545c7
    yield container
    docker_helper.stop_and_remove_container(container)


@pytest.fixture(scope='class')
def db_container(docker_helper, raw_db_container):
    db = POSTGRES_PARAMS['db']
    user = POSTGRES_PARAMS['user']
    raw_db_container.exec_run(['createdb', '-O', user, db], user='postgres')
    yield raw_db_container
    raw_db_container.exec_run(['dropdb', db], user='postgres')


@pytest.fixture(scope='module')
def raw_amqp_container(docker_helper):
    docker_helper.pull_image_if_not_found(RABBITMQ_IMAGE)

    container = docker_helper.create_container(
        RABBITMQ_PARAMS['service'], RABBITMQ_IMAGE, environment={
            'RABBITMQ_DEFAULT_USER': RABBITMQ_PARAMS['user'],
            'RABBITMQ_DEFAULT_PASS': RABBITMQ_PARAMS['password'],
<<<<<<< HEAD
        },
        tmpfs={'/var/lib/rabbitmq': 'uid=100,gid=101'})
    docker_helper.start_container(container, r'Server startup complete')
=======
        })
    docker_helper.start_container(container)
    wait_for_log_line(container, r'Server startup complete')
>>>>>>> 53c545c7
    yield container
    docker_helper.stop_and_remove_container(container)


@pytest.fixture(scope='class')
def amqp_container(docker_helper, raw_amqp_container):
    vhost = RABBITMQ_PARAMS['vhost']
    user = RABBITMQ_PARAMS['user']
    raw_amqp_container.exec_run(['rabbitmqctl', 'add_vhost', vhost])
    raw_amqp_container.exec_run(
        ['rabbitmqctl', '-p', vhost, 'set_permissions', user, '.*', '.*', '.*']
    )
    yield raw_amqp_container
    raw_amqp_container.exec_run(['rabbitmqctl', 'delete_vhost', vhost])


def create_django_bootstrap_container(
    docker_helper, name, command=None, single_container=False,
        publish_port=True):
    kwargs = {
        'command': command,
        'environment': {
            'SECRET_KEY': 'secret',
            'ALLOWED_HOSTS': 'localhost,127.0.0.1,0.0.0.0',
            'DATABASE_URL': DATABASE_URL,
            'CELERY_BROKER_URL': BROKER_URL,
        },
    }
    if single_container:
        kwargs['environment'].update({
            'CELERY_WORKER': '1',
            'CELERY_BEAT': '1',
        })
    if publish_port:
        kwargs['ports'] = {'8000/tcp': ('127.0.0.1',)}

    return docker_helper.create_container(
        name, DJANGO_BOOTSTRAP_IMAGE, **kwargs)


# @pytest.fixture(scope='class')
# def raw_web_container(docker_helper, db_container, amqp_container):
#     container = create_django_bootstrap_container(
#         docker_helper, 'web', single_container=SINGLE_CONTAINER)
#     yield container
#     docker_helper.remove_container(container)


# @pytest.fixture
# def web_container(docker_helper, raw_web_container):
#     skip = len(raw_web_container.logs().splitlines())
#     docker_helper.start_container(
#         raw_web_container, r'Booting worker', skip=skip)
#     yield raw_web_container
#     docker_helper.stop_container(raw_web_container)


@pytest.fixture(scope='class')
def web_container(docker_helper, db_container, amqp_container):
    container = create_django_bootstrap_container(
<<<<<<< HEAD
        docker_helper, 'web', single_container=SINGLE_CONTAINER)
    docker_helper.start_container(container, r'Booting worker')
=======
        docker_helper, 'web')
    docker_helper.start_container(container)
    wait_for_log_line(container, r'Booting worker')
>>>>>>> 53c545c7
    yield container
    docker_helper.stop_and_remove_container(container)


@pytest.fixture(scope='class')
def web_client(docker_helper, web_container):
    port = docker_helper.get_container_host_port(web_container, '8000/tcp')
    with requests.Session() as session:
        def client(path, method='GET', **kwargs):
            return session.request(
                method, 'http://127.0.0.1:{}{}'.format(port, path), **kwargs)

        yield client


class TestWeb(object):
    @skipif_single_container_tests
    def test_expected_processes(self, web_container):
        """
        When the container is running, there should be 5 running processes:
        tini, the Nginx master and worker, and the Gunicorn master and worker.
        """
        ps_data = list_container_processes(web_container)

        assert_that(ps_data, HasLength(5))

        assert_that(ps_data.pop(0), Equals(
            ['1', 'root',
             'tini -- django-entrypoint.sh mysite.wsgi:application']))

        # The next process we have no control over the start order or PIDs...
        ps_data = [data[1:] for data in ps_data]  # Ignore the PIDs
        assert_that(ps_data, MatchesSetwise(*map(Equals, [
            ['root', 'nginx: master process nginx -g daemon off;'],
            ['nginx', 'nginx: worker process'],
            ['django',
             '/usr/local/bin/python /usr/local/bin/gunicorn '
             'mysite.wsgi:application --pid /var/run/gunicorn/gunicorn.pid '
             '--bind unix:/var/run/gunicorn/gunicorn.sock --umask 0117'],
            # No obvious way to differentiate Gunicorn master from worker
            ['django',
             '/usr/local/bin/python /usr/local/bin/gunicorn '
             'mysite.wsgi:application --pid /var/run/gunicorn/gunicorn.pid '
             '--bind unix:/var/run/gunicorn/gunicorn.sock --umask 0117'],
        ])))

    @skipif_multi_container_tests
    def test_expected_processes_single_container(
            self, web_container, worker_container, beat_container):
        """
        When the container is running, there should be 5 running processes:
        tini, the Nginx master and worker, and the Gunicorn master and worker.
        """
        ps_data = list_container_processes(web_container)

        assert_that(ps_data, HasLength(7))

        assert_that(ps_data.pop(0), Equals(
            ['1', 'root',
             'tini -- django-entrypoint.sh mysite.wsgi:application']))

        # The next process we have no control over the start order or PIDs...
        ps_data = [data[1:] for data in ps_data]  # Ignore the PIDs
        assert_that(ps_data, MatchesSetwise(*map(Equals, [
            ['root', 'nginx: master process nginx -g daemon off;'],
            ['nginx', 'nginx: worker process'],
            ['django',
             '/usr/local/bin/python /usr/local/bin/gunicorn '
             'mysite.wsgi:application --pid /var/run/gunicorn/gunicorn.pid '
             '--bind unix:/var/run/gunicorn/gunicorn.sock --umask 0117'],
            # No obvious way to differentiate Gunicorn master from worker
            ['django',
             '/usr/local/bin/python /usr/local/bin/gunicorn '
             'mysite.wsgi:application --pid /var/run/gunicorn/gunicorn.pid '
             '--bind unix:/var/run/gunicorn/gunicorn.sock --umask 0117'],
            ['django',
             '/usr/local/bin/python /usr/local/bin/celery worker --pool=solo '
             '--pidfile worker.pid --concurrency 1'],
            ['django',
             '/usr/local/bin/python /usr/local/bin/celery beat --pidfile '
             'beat.pid'],
        ])))

    def test_database_tables_created(self, db_container, web_container):
        """
        When the web container is running, a migration should have completed
        and there should be some tables in the database.
        """
        psql_output = db_container.exec_run(
            ['psql', '-qtA', '--dbname', 'mysite', '-c',
             ('SELECT COUNT(*) FROM information_schema.tables WHERE '
              "table_schema='public';")],
            user='postgres').decode('utf-8')

        count = int(psql_output.strip())
        assert_that(count, GreaterThan(0))

    def test_admin_site_live(self, web_client):
        """
        When we get the /admin/ path, we should receive some HTML for the
        Django admin interface.
        """
        response = web_client('/admin/')

        assert_that(response.headers['Content-Type'],
                    Equals('text/html; charset=utf-8'))
        assert_that(response.text,
                    Contains('<title>Log in | Django site admin</title>'))

    def test_nginx_access_logs(self, web_container, web_client):
        """
        When a request has been made to the container, Nginx logs access logs
        to stdout
        """
        # Wait a little bit so that previous tests' requests have been written
        # to the log.
        time.sleep(0.2)
        before_lines = output_lines(
            web_container.logs(stdout=True, stderr=False))

        # Make a request to see the logs for it
        web_client('/')

        # Wait a little bit so that our request has been written to the log.
        time.sleep(0.2)
        after_lines = output_lines(
            web_container.logs(stdout=True, stderr=False))

        new_lines = after_lines[len(before_lines):]
        assert_that(len(new_lines), GreaterThan(0))

        # Find the Nginx log line
        nginx_lines = [l for l in new_lines if re.match(r'^\{ "time": .+', l)]
        assert_that(nginx_lines, HasLength(1))

        now = datetime.now(timezone.utc)
        assert_that(json.loads(nginx_lines[0]), MatchesDict({
            # Assert time is valid and recent
            'time': After(iso8601.parse_date, MatchesAll(
                MatchesAny(LessThan(now), Equals(now)),
                MatchesAny(GreaterThan(now - timedelta(seconds=5)))
            )),

            'request': Equals('GET / HTTP/1.1'),
            'status': Equals(404),
            'body_bytes_sent': GreaterThan(0),
            'request_time': LessThan(1.0),
            'http_referer': Equals(''),

            # Assert remote_addr is an IPv4 (roughly)
            'remote_addr': MatchesRegex(
                r'^\d{1,3}\.\d{1,3}\.\d{1,3}\.\d{1,3}$'),
            'http_host': MatchesRegex(r'^127.0.0.1:\d{4,5}$'),
            'http_user_agent': MatchesRegex(r'^python-requests/'),

            # Not very interesting empty fields
            'remote_user': Equals(''),
            'http_via': Equals(''),
            'http_x_forwarded_proto': Equals(''),
            'http_x_forwarded_for': Equals(''),
        }))

    def test_static_file(self, web_client):
        """
        When a static file is requested, Nginx should serve the file with the
        correct mime type.
        """
        response = web_client('/static/admin/css/base.css')

        assert_that(response.headers['Content-Type'], Equals('text/css'))
        assert_that(response.text, Contains('DJANGO Admin styles'))

    def test_manifest_static_storage_file(self, web_container, web_client):
        """
        When a static file that was processed by Django's
        ManifestStaticFilesStorage system is requested, that file should be
        served with a far-future 'Cache-Control' header.
        """
        hashed_svg = web_container.exec_run(
            ['find', 'static/admin/img', '-regextype', 'posix-egrep', '-regex',
             '.*\.[a-f0-9]{12}\.svg$'])
        test_file = output_lines(hashed_svg)[0]

        response = web_client('/' + test_file)

        assert_that(response.headers['Content-Type'], Equals('image/svg+xml'))
        assert_that(response.headers['Cache-Control'],
                    Equals('max-age=315360000, public, immutable'))

    def test_django_compressor_js_file(self, web_container, web_client):
        """
        When a static JavaScript file that was processed by django_compressor
        is requested, that file should be served with a far-future
        'Cache-Control' header.
        """
        compressed_js = web_container.exec_run(
            ['find', 'static/CACHE/js', '-name', '*.js'])
        test_file = output_lines(compressed_js)[0]

        response = web_client('/' + test_file)

        assert_that(response.headers['Content-Type'],
                    Equals('application/javascript'))
        assert_that(response.headers['Cache-Control'],
                    Equals('max-age=315360000, public, immutable'))

    def test_django_compressor_css_file(self, web_container, web_client):
        """
        When a static CSS file that was processed by django_compressor is
        requested, that file should be served with a far-future 'Cache-Control'
        header.
        """
        compressed_js = web_container.exec_run(
            ['find', 'static/CACHE/css', '-name', '*.css'])
        test_file = output_lines(compressed_js)[0]

        response = web_client('/' + test_file)

        assert_that(response.headers['Content-Type'], Equals('text/css'))
        assert_that(response.headers['Cache-Control'],
                    Equals('max-age=315360000, public, immutable'))

    def test_gzip_css_compressed(self, web_container, web_client):
        """
        When a CSS file larger than 1024 bytes is requested and the
        'Accept-Encoding' header lists gzip as an accepted encoding, the file
        should be served gzipped.
        """
        css_to_gzip = web_container.exec_run(
            ['find', 'static', '-name', '*.css', '-size', '+1024c'])
        test_file = output_lines(css_to_gzip)[0]

        response = web_client('/' + test_file,
                              headers={'Accept-Encoding': 'gzip'})

        assert_that(response.headers['Content-Type'], Equals('text/css'))
        assert_that(response.headers['Content-Encoding'], Equals('gzip'))
        assert_that(response.headers['Vary'], Equals('Accept-Encoding'))

    def test_gzip_woff_not_compressed(self, web_container, web_client):
        """
        When a .woff file larger than 1024 bytes is requested and the
        'Accept-Encoding' header lists gzip as an accepted encoding, the file
        should not be served gzipped as it is already a compressed format.
        """
        woff_to_not_gzip = web_container.exec_run(
            ['find', 'static', '-name', '*.woff', '-size', '+1024c'])
        test_file = output_lines(woff_to_not_gzip)[0]

        response = web_client('/' + test_file,
                              headers={'Accept-Encoding': 'gzip'})

        assert_that(response.headers['Content-Type'],
                    Equals('application/font-woff'))
        assert_that(response.headers, MatchesAll(
            Not(Contains('Content-Encoding')),
            Not(Contains('Vary')),
        ))

    def test_gzip_accept_encoding_respected(self, web_container, web_client):
        """
        When a CSS file larger than 1024 bytes is requested and the
        'Accept-Encoding' header does not list gzip as an accepted encoding,
        the file should not be served gzipped, but the 'Vary' header should be
        set to 'Accept-Encoding'.
        """
        css_to_gzip = web_container.exec_run(
            ['find', 'static', '-name', '*.css', '-size', '+1024c'])
        test_file = output_lines(css_to_gzip)[0]

        response = web_client('/' + test_file,
                              headers={'Accept-Encoding': ''})

        assert_that(response.headers['Content-Type'], Equals('text/css'))
        assert_that(response.headers, Not(Contains('Content-Encoding')))
        # The Vary header should be set if there is a *possibility* that this
        # file will be served with a different encoding.
        assert_that(response.headers['Vary'], Equals('Accept-Encoding'))

    def test_gzip_via_compressed(self, web_container, web_client):
        """
        When a CSS file larger than 1024 bytes is requested and the
        'Accept-Encoding' header lists gzip as an accepted encoding and the
        'Via' header is set, the file should be served gzipped.
        """
        css_to_gzip = web_container.exec_run(
            ['find', 'static', '-name', '*.css', '-size', '+1024c'])
        test_file = output_lines(css_to_gzip)[0]

        response = web_client(
            '/' + test_file,
            headers={'Accept-Encoding': 'gzip', 'Via': 'Internet.org'})

        assert_that(response.headers['Content-Type'], Equals('text/css'))
        assert_that(response.headers['Content-Encoding'], Equals('gzip'))
        assert_that(response.headers['Vary'], Equals('Accept-Encoding'))

    def test_gzip_small_file_not_compressed(self, web_container, web_client):
        """
        When a CSS file smaller than 1024 bytes is requested and the
        'Accept-Encoding' header lists gzip as an accepted encoding, the file
        should not be served gzipped.
        """
        css_to_gzip = web_container.exec_run(
            ['find', 'static', '-name', '*.css', '-size', '-1024c'])
        test_file = output_lines(css_to_gzip)[0]

        response = web_client('/' + test_file,
                              headers={'Accept-Encoding': 'gzip'})

        assert_that(response.headers['Content-Type'], Equals('text/css'))
        assert_that(response.headers, MatchesAll(
            Not(Contains('Content-Encoding')),
            Not(Contains('Vary')),
        ))


<<<<<<< HEAD
if SINGLE_CONTAINER:
    @pytest.fixture(scope='class')
    def worker_container(docker_helper, web_container):
        docker_helper.start_container(web_container, r'celery@\w+ ready')
        return web_container
else:
    @pytest.fixture(scope='class')
    def worker_container(docker_helper, amqp_container):
        container = create_django_bootstrap_container(
            docker_helper, 'worker', command=['celery', 'worker'],
            publish_port=False)
        docker_helper.start_container(container, r'celery@\w+ ready')
        yield container
        docker_helper.stop_and_remove_container(container)
=======
@pytest.fixture(scope='class')
def worker_container(docker_helper, amqp_container):
    container = create_django_bootstrap_container(
        docker_helper, 'worker', command=['celery', 'worker'],
        publish_port=False)
    docker_helper.start_container(container)
    wait_for_log_line(container, r'celery@\w+ ready')
    yield container
    docker_helper.stop_and_remove_container(container)
>>>>>>> 53c545c7


class TestCeleryWorker(object):
    @skipif_single_container_tests
    def test_expected_processes(self, worker_container):
        """
        When the container is running, there should be 3 running processes:
        tini, and the Celery worker master and worker.
        """
        ps_data = list_container_processes(worker_container)

        assert_that(ps_data, HasLength(3))

        assert_that(ps_data.pop(0), Equals(
            ['1', 'root',
             'tini -- django-entrypoint.sh celery worker']))

        # The next process we have no control over the start order or PIDs...
        ps_data = [data[1:] for data in ps_data]  # Ignore the PIDs
        assert_that(ps_data, MatchesSetwise(*map(Equals, [
            ['django',
             '/usr/local/bin/python /usr/local/bin/celery worker '
             '--concurrency 1'],
            # No obvious way to differentiate Celery master from worker
            ['django',
             '/usr/local/bin/python /usr/local/bin/celery worker '
             '--concurrency 1'],
        ])))

    def test_amqp_queues_created(self, amqp_container, worker_container):
        """
        When the worker container is running, the three default Celery queues
        should have been created in RabbitMQ.
        """
        rabbitmq_output = amqp_container.exec_run(
            ['rabbitmqctl', '-q', 'list_queues', '-p', '/mysite'])
        rabbitmq_lines = output_lines(rabbitmq_output)
        rabbitmq_data = [line.split(None, 1) for line in rabbitmq_lines]

        assert_that(rabbitmq_data, HasLength(3))
        assert_that(rabbitmq_data, MatchesSetwise(*map(MatchesListwise, (
            [Equals('celery'), Equals('0')],
            [MatchesRegex(r'^celeryev\..+'), Equals('0')],
            [MatchesRegex(r'^celery@.+\.celery\.pidbox$'), Equals('0')],
        ))))


<<<<<<< HEAD
if SINGLE_CONTAINER:
    @pytest.fixture(scope='class')
    def beat_container(docker_helper, web_container):
        docker_helper.start_container(web_container, r'beat: Starting\.\.\.')
        return web_container
else:
    @pytest.fixture(scope='class')
    def beat_container(docker_helper, amqp_container):
        container = create_django_bootstrap_container(
            docker_helper, 'beat', command=['celery', 'beat'],
            publish_port=False)
        docker_helper.start_container(container, r'beat: Starting\.\.\.')
        yield container
        docker_helper.stop_and_remove_container(container)
=======
@pytest.fixture(scope='class')
def beat_container(docker_helper, amqp_container):
    container = create_django_bootstrap_container(
        docker_helper, 'beat', command=['celery', 'beat'],
        publish_port=False)
    docker_helper.start_container(container)
    wait_for_log_line(container, r'beat: Starting\.\.\.')
    yield container
    docker_helper.stop_and_remove_container(container)
>>>>>>> 53c545c7


class TestCeleryBeat(object):
    @skipif_single_container_tests
    def test_expected_processes(self, beat_container):
        """
        When the container is running, there should be 2 running processes:
        tini, and the Celery beat process.
        """
        ps_data = list_container_processes(beat_container)

        assert_that(ps_data, HasLength(2))
        assert_that(ps_data[0], Equals(
            ['1', 'root', 'tini -- django-entrypoint.sh celery beat']))
        # We don't know what PID we will get, so don't check it
        assert_that(ps_data[1][1:], Equals(
            ['django', '/usr/local/bin/python /usr/local/bin/celery beat']))<|MERGE_RESOLUTION|>--- conflicted
+++ resolved
@@ -71,18 +71,11 @@
         POSTGRES_PARAMS['service'], POSTGRES_IMAGE, environment={
             'POSTGRES_USER': POSTGRES_PARAMS['user'],
             'POSTGRES_PASSWORD': POSTGRES_PARAMS['password'],
-<<<<<<< HEAD
         },
         tmpfs={'/var/lib/postgresql/data': 'uid=70,gid=70'})
-    docker_helper.start_container(
-        container,
-        r'database system is ready to accept connections')
-=======
-        })
     docker_helper.start_container(container)
     wait_for_log_line(
         container, r'database system is ready to accept connections')
->>>>>>> 53c545c7
     yield container
     docker_helper.stop_and_remove_container(container)
 
@@ -104,15 +97,10 @@
         RABBITMQ_PARAMS['service'], RABBITMQ_IMAGE, environment={
             'RABBITMQ_DEFAULT_USER': RABBITMQ_PARAMS['user'],
             'RABBITMQ_DEFAULT_PASS': RABBITMQ_PARAMS['password'],
-<<<<<<< HEAD
         },
         tmpfs={'/var/lib/rabbitmq': 'uid=100,gid=101'})
-    docker_helper.start_container(container, r'Server startup complete')
-=======
-        })
     docker_helper.start_container(container)
     wait_for_log_line(container, r'Server startup complete')
->>>>>>> 53c545c7
     yield container
     docker_helper.stop_and_remove_container(container)
 
@@ -173,14 +161,9 @@
 @pytest.fixture(scope='class')
 def web_container(docker_helper, db_container, amqp_container):
     container = create_django_bootstrap_container(
-<<<<<<< HEAD
         docker_helper, 'web', single_container=SINGLE_CONTAINER)
-    docker_helper.start_container(container, r'Booting worker')
-=======
-        docker_helper, 'web')
     docker_helper.start_container(container)
     wait_for_log_line(container, r'Booting worker')
->>>>>>> 53c545c7
     yield container
     docker_helper.stop_and_remove_container(container)
 
@@ -498,11 +481,10 @@
         ))
 
 
-<<<<<<< HEAD
 if SINGLE_CONTAINER:
     @pytest.fixture(scope='class')
     def worker_container(docker_helper, web_container):
-        docker_helper.start_container(web_container, r'celery@\w+ ready')
+        wait_for_log_line(container, r'celery@\w+ ready')
         return web_container
 else:
     @pytest.fixture(scope='class')
@@ -510,20 +492,10 @@
         container = create_django_bootstrap_container(
             docker_helper, 'worker', command=['celery', 'worker'],
             publish_port=False)
-        docker_helper.start_container(container, r'celery@\w+ ready')
+        docker_helper.start_container(container)
+        wait_for_log_line(container, r'celery@\w+ ready')
         yield container
         docker_helper.stop_and_remove_container(container)
-=======
-@pytest.fixture(scope='class')
-def worker_container(docker_helper, amqp_container):
-    container = create_django_bootstrap_container(
-        docker_helper, 'worker', command=['celery', 'worker'],
-        publish_port=False)
-    docker_helper.start_container(container)
-    wait_for_log_line(container, r'celery@\w+ ready')
-    yield container
-    docker_helper.stop_and_remove_container(container)
->>>>>>> 53c545c7
 
 
 class TestCeleryWorker(object):
@@ -571,11 +543,10 @@
         ))))
 
 
-<<<<<<< HEAD
 if SINGLE_CONTAINER:
     @pytest.fixture(scope='class')
     def beat_container(docker_helper, web_container):
-        docker_helper.start_container(web_container, r'beat: Starting\.\.\.')
+        wait_for_log_line(container, r'beat: Starting\.\.\.')
         return web_container
 else:
     @pytest.fixture(scope='class')
@@ -583,20 +554,10 @@
         container = create_django_bootstrap_container(
             docker_helper, 'beat', command=['celery', 'beat'],
             publish_port=False)
-        docker_helper.start_container(container, r'beat: Starting\.\.\.')
+        docker_helper.start_container(container)
+        wait_for_log_line(container, r'beat: Starting\.\.\.')
         yield container
         docker_helper.stop_and_remove_container(container)
-=======
-@pytest.fixture(scope='class')
-def beat_container(docker_helper, amqp_container):
-    container = create_django_bootstrap_container(
-        docker_helper, 'beat', command=['celery', 'beat'],
-        publish_port=False)
-    docker_helper.start_container(container)
-    wait_for_log_line(container, r'beat: Starting\.\.\.')
-    yield container
-    docker_helper.stop_and_remove_container(container)
->>>>>>> 53c545c7
 
 
 class TestCeleryBeat(object):
